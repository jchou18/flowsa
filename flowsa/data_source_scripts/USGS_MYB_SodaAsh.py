--- conflicted
+++ resolved
@@ -2,15 +2,6 @@
 # !/usr/bin/env python3
 # coding=utf-8
 
-<<<<<<< HEAD
-import io
-from flowsa.flowbyfunctions import assign_fips_location_system
-import math
-from flowsa.data_source_scripts.USGS_MYB_Common import *
-
-
-=======
->>>>>>> 4bd4046b
 """
 SourceName: USGS_MYB_SodaAsh
 https://www.usgs.gov/centers/nmic/soda-ash-statistics-and-information
@@ -25,19 +16,16 @@
 Years = 2010+
 https://s3-us-west-2.amazonaws.com/prd-wret/assets/palladium/production/mineral-pubs/soda-ash/myb1-2010-sodaa.pdf
 """
-<<<<<<< HEAD
-SPAN_YEARS = "2013-2017"
-SPAN_YEARS_T4 = ["2016", "2017"]
-
-def description(value, code):
-=======
 
 import io
 import math
 from string import digits
 import pandas as pd
 from flowsa.flowbyfunctions import assign_fips_location_system
-
+from flowsa.data_source_scripts.USGS_MYB_Common import *
+
+SPAN_YEARS = "2013-2017"
+SPAN_YEARS_T4 = ["2016", "2017"]
 
 def description(value, code):
     """
@@ -46,7 +34,6 @@
     :param code: str, NAICS code
     :return: str, to use as column value
     """
->>>>>>> 4bd4046b
     glass_list = ["Container", "Flat", "Fiber", "Other", "Total"]
     other_list = ["Total domestic consumption4"]
     export_list = ["Canada"]
@@ -67,10 +54,6 @@
     return return_val
 
 
-<<<<<<< HEAD
-def sa_url_helper(build_url, config, args):
-    """Used to substitute in components of usgs urls"""
-=======
 def soda_url_helper(**kwargs):
     """
     This helper function uses the "build_url" input from flowbyactivity.py, which
@@ -91,14 +74,23 @@
     args = kwargs['args']
 
     # URL Format, replace __year__ and __format__, either xls or xlsx.
->>>>>>> 4bd4046b
     url = build_url
     return [url]
 
 
-<<<<<<< HEAD
-def sa_call(url, usgs_response, args):
-    """TODO."""
+def soda_call(**kwargs):
+    """
+    Convert response for calling url to pandas dataframe, begin parsing df into FBA format
+    :param kwargs: potential arguments include:
+                   url: string, url
+                   response_load: df, response from url call
+                   args: dictionary, arguments specified when running
+                   flowbyactivity.py ('year' and 'source')
+    :return: pandas dataframe of original source data
+    """
+    # load arguments necessary for function
+    response_load = kwargs['r']
+
     col_to_use = ["Production", "NAICS code", "End use"]
     col_to_use.append(usgs_myb_year(SPAN_YEARS, args["year"]))
 
@@ -141,42 +133,6 @@
     return df_data
 
 
-
-
-def sa_parse(dataframe_list, args):
-=======
-def soda_call(**kwargs):
-    """
-    Convert response for calling url to pandas dataframe, begin parsing df into FBA format
-    :param kwargs: potential arguments include:
-                   url: string, url
-                   response_load: df, response from url call
-                   args: dictionary, arguments specified when running
-                   flowbyactivity.py ('year' and 'source')
-    :return: pandas dataframe of original source data
-    """
-    # load arguments necessary for function
-    response_load = kwargs['r']
-
-    df_raw_data = pd.io.excel.read_excel(io.BytesIO(response_load.content),
-                                         sheet_name='T4')
-    df_data = pd.DataFrame(df_raw_data.loc[7:25]).reindex()
-    df_data = df_data.reset_index()
-    del df_data["index"]
-    df_data.columns = ["NAICS code", "space_1", "End use", "space_2",
-                       "2009", "space_3", "First quarter", "space_4",
-                       "Second quarter", "space_5", "Third quarter",
-                       "space_6", "Fourth quarter", "space_7", "Total"]
-    for col in df_data.columns:
-        if "space_" in str(col):
-            del df_data[col]
-        elif "quarter" in str(col):
-            del df_data[col]
-        elif "2009" in str(col):
-            del df_data[col]
-    return df_data
-
-
 def soda_parse(**kwargs):
     """
     Combine, parse, and format the provided dataframes
@@ -189,9 +145,8 @@
     dataframe_list = kwargs['dataframe_list']
     args = kwargs['args']
 
->>>>>>> 4bd4046b
     total_glass = 0
-    """Parsing the USGS data into flowbyactivity format."""
+
     data = {}
     row_to_use = ["Quantity", "Quantity2"]
     prod = ""
@@ -200,7 +155,6 @@
     col_name = usgs_myb_year(SPAN_YEARS, args["year"])
     dataframe = pd.DataFrame()
     for df in dataframe_list:
-<<<<<<< HEAD
         for index, row in df.iterrows():
             data = usgs_myb_static_varaibles()
             data["Unit"] = "Thousand metric tons"
@@ -250,39 +204,4 @@
                 if df.iloc[index]["End use"].strip() != "Glass:":
                     dataframe = dataframe.append(data, ignore_index=True)
                     dataframe = assign_fips_location_system(dataframe, str(args["year"]))
-    return dataframe
-=======
-
-        data["Class"] = "Chemicals"
-        data['FlowType'] = "Elementary Type"
-        data["Location"] = "00000"
-        data["Compartment"] = " "
-        data["SourceName"] = "USGS_MYB_SodaAsh"
-        data["Year"] = str(args["year"])
-        data["Unit"] = "Thousand metric tons"
-        data['FlowName'] = "Soda Ash"
-        data["Context"] = "air"
-        data['DataReliability'] = 5  # tmp
-        data['DataCollection'] = 5  # tmp
-
-        for index, row in df.iterrows():
-            data["Description"] = ""
-            data['ActivityConsumedBy'] = description(df.iloc[index]["End use"],
-                                                     df.iloc[index]["NAICS code"])
-
-            if df.iloc[index]["End use"].strip() == "Glass:":
-                total_glass = int(df.iloc[index]["NAICS code"])
-            elif data['ActivityConsumedBy'] == "Glass Total":
-                data["Description"] = total_glass
-
-            if not math.isnan(df.iloc[index]["Total"]):
-                data["FlowAmount"] = int(df.iloc[index]["Total"])
-                data["ActivityProducedBy"] = None
-                if not math.isnan(df.iloc[index]["NAICS code"]):
-                    des_str = str(df.iloc[index]["NAICS code"])
-                    data["Description"] = des_str
-            if df.iloc[index]["End use"].strip() != "Glass:":
-                dataframe = dataframe.append(data, ignore_index=True)
-                dataframe = assign_fips_location_system(dataframe, str(args["year"]))
-    return dataframe
->>>>>>> 4bd4046b
+    return dataframe