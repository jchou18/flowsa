--- conflicted
+++ resolved
@@ -99,11 +99,7 @@
 
 # withdrawn keyword changed to "none" over "W"
 # because unable to run calculation functions with text string
-<<<<<<< HEAD
-withdrawn_keyword = np.nan
-=======
-WITHDRAWN_KEYWORD = None
->>>>>>> 4172d05a
+WITHDRAWN_KEYWORD = np.nan
 
 flow_types = ['ELEMENTARY_FLOW', 'TECHNOSPHERE_FLOW', 'WASTE_FLOW']
 
