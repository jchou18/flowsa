--- conflicted
+++ resolved
@@ -22,12 +22,8 @@
         'xlrd>=1.2.0',
         'requests_ftp==0.3.1',
         'tabula-py>=2.1.1',
-<<<<<<< HEAD
-        'numpy<=1.20',
+        'numpy<1.20',
         'bibtexparser>=1.2.0'
-=======
-        'numpy<1.20'
->>>>>>> 5ff6ec9e
     ],
     url='https://github.com/USEPA/FLOWSA',
     license='CC0',
